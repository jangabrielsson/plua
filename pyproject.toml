[project]
name = "plua"
<<<<<<< HEAD
version = "1.0.35"
=======
version = "1.0.36"
>>>>>>> 3fa6eabf
description = "A Lua interpreter in Python using Lupa library"
readme = "README.md"
requires-python = ">=3.12"
dependencies = [ "lupa>=1.13.0", "psutil>=7.0.0",]
[[project.authors]]
name = "PLua Developer"
email = "developer@example.com"

[build-system]
requires = [ "hatchling",]
build-backend = "hatchling.build"

[dependency-groups]
dev = [ "pyinstaller>=6.14.1", "pytest>=8.4.1", "pytest-asyncio>=1.0.0",]

[project.optional-dependencies]
dev = [ "pytest>=7.0.0", "pytest-asyncio>=0.21.0", "pytest-cov>=4.0.0",]

[project.scripts]
plua = "plua.__main__:main"

[tool.pytest.ini_options]
testpaths = [ "tests",]
python_files = [ "test_*.py",]
python_classes = [ "Test*",]
python_functions = [ "test_*",]
addopts = [ "--strict-markers", "--strict-config", "--verbose", "--tb=short",]
markers = [ "slow: marks tests as slow (deselect with '-m \"not slow\"')", "integration: marks tests as integration tests", "unit: marks tests as unit tests", "asyncio: mark test as asyncio to run with pytest-asyncio",]

[tool.coverage.run]
source = [ "src",]
omit = [ "*/tests/*", "*/test_*", "*/__pycache__/*",]

[tool.coverage.report]
exclude_lines = [ "pragma: no cover", "def __repr__", "if self.debug:", "if settings.DEBUG", "raise AssertionError", "raise NotImplementedError", "if 0:", "if __name__ == .__main__.:", "class .*\\bProtocol\\):", "raise ImportError",]<|MERGE_RESOLUTION|>--- conflicted
+++ resolved
@@ -1,10 +1,6 @@
 [project]
 name = "plua"
-<<<<<<< HEAD
-version = "1.0.35"
-=======
 version = "1.0.36"
->>>>>>> 3fa6eabf
 description = "A Lua interpreter in Python using Lupa library"
 readme = "README.md"
 requires-python = ">=3.12"
